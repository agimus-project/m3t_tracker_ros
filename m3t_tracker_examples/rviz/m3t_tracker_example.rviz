Panels:
  - Class: rviz_common/Displays
    Help Height: 0
    Name: Displays
    Property Tree Widget:
      Expanded: ~
      Splitter Ratio: 0.5
    Tree Height: 205
  - Class: rviz_common/Selection
    Name: Selection
  - Class: rviz_common/Tool Properties
    Expanded:
      - /2D Goal Pose1
      - /Publish Point1
    Name: Tool Properties
    Splitter Ratio: 0.5886790156364441
  - Class: rviz_common/Views
    Expanded:
      - /Current View1
    Name: Views
    Splitter Ratio: 0.5
  - Class: rviz_common/Time
    Experimental: false
    Name: Time
    SyncMode: 0
    SyncSource: ""
Visualization Manager:
  Class: ""
  Displays:
    - Alpha: 0.5
      Cell Size: 1
      Class: rviz_default_plugins/Grid
      Color: 160; 160; 164
      Enabled: true
      Line Style:
        Line Width: 0.029999999329447746
        Value: Lines
      Name: Grid
      Normal Cell Count: 0
      Offset:
        X: 0
        Y: 0
        Z: 0
      Plane: XY
      Plane Cell Count: 10
      Reference Frame: <Fixed Frame>
      Value: true
    - Class: rviz_default_plugins/Camera
      Enabled: true
      Far Plane Distance: 100
      Image Rendering: background and overlay
      Name: Camera
      Overlay Alpha: 0.5
      Topic:
        Depth: 5
        Durability Policy: Volatile
        History Policy: Keep Last
        Reliability Policy: Reliable
        Value: /color/image_raw
      Value: true
      Visibility:
        Grid: false
        Marker: true
        MarkerArray: true
        TF: false
        Value: true
      Zoom Factor: 1
    - Class: rviz_default_plugins/Marker
      Enabled: true
      Name: Marker
      Namespaces:
        "": true
      Topic:
        Depth: 5
        Durability Policy: Volatile
        Filter size: 10
        History Policy: Keep Last
        Reliability Policy: Reliable
        Value: /tracker_seeder/marker
      Value: true
    - Class: rviz_default_plugins/TF
      Enabled: true
      Frame Timeout: 15
      Frames:
        All Enabled: true
        webcam:
          Value: true
        world:
          Value: true
      Marker Scale: 0.5
      Name: TF
      Show Arrows: true
      Show Axes: true
      Show Names: false
      Tree:
        world:
          webcam:
            {}
      Update Interval: 0
      Value: true
    - Class: rviz_default_plugins/MarkerArray
      Enabled: true
      Name: MarkerArray
      Namespaces:
<<<<<<< HEAD
        {}
=======
        "": true
>>>>>>> f7afa4e6
      Topic:
        Depth: 5
        Durability Policy: Volatile
        History Policy: Keep Last
        Reliability Policy: Reliable
        Value: /m3t_tracker/markers
      Value: true
  Enabled: true
  Global Options:
    Background Color: 48; 48; 48
    Fixed Frame: world
    Frame Rate: 30
  Name: root
  Tools:
    - Class: rviz_default_plugins/Interact
      Hide Inactive Objects: true
    - Class: rviz_default_plugins/MoveCamera
    - Class: rviz_default_plugins/Select
    - Class: rviz_default_plugins/FocusCamera
    - Class: rviz_default_plugins/Measure
      Line color: 128; 128; 0
    - Class: rviz_default_plugins/SetInitialPose
      Covariance x: 0.25
      Covariance y: 0.25
      Covariance yaw: 0.06853891909122467
      Topic:
        Depth: 5
        Durability Policy: Volatile
        History Policy: Keep Last
        Reliability Policy: Reliable
        Value: /initialpose
    - Class: rviz_default_plugins/SetGoal
      Topic:
        Depth: 5
        Durability Policy: Volatile
        History Policy: Keep Last
        Reliability Policy: Reliable
        Value: /goal_pose
    - Class: rviz_default_plugins/PublishPoint
      Single click: true
      Topic:
        Depth: 5
        Durability Policy: Volatile
        History Policy: Keep Last
        Reliability Policy: Reliable
        Value: /clicked_point
  Transformation:
    Current:
      Class: rviz_default_plugins/TF
  Value: true
  Views:
    Current:
      Class: rviz_default_plugins/Orbit
      Distance: 1.6461071968078613
      Enable Stereo Rendering:
        Stereo Eye Separation: 0.05999999865889549
        Stereo Focal Distance: 1
        Swap Stereo Eyes: false
        Value: false
      Focal Point:
        X: 0.04413451999425888
        Y: -0.02226627618074417
        Z: 0.12960851192474365
      Focal Shape Fixed Size: true
      Focal Shape Size: 0.05000000074505806
      Invert Z Axis: false
      Name: Current View
      Near Clip Distance: 0.009999999776482582
      Pitch: 0.4003986716270447
      Target Frame: <Fixed Frame>
      Value: Orbit (rviz)
      Yaw: 2.140397787094116
    Saved: ~
Window Geometry:
  Camera:
    collapsed: false
  Displays:
    collapsed: false
  Height: 1043
  Hide Left Dock: false
  Hide Right Dock: true
  QMainWindow State: 000000ff00000000fd00000004000000000000025900000379fc0200000009fb0000001200530065006c0065006300740069006f006e00000001e10000009b0000005c00fffffffb0000001e0054006f006f006c002000500072006f007000650072007400690065007302000001ed000001df00000185000000a3fb000000120056006900650077007300200054006f006f02000001df000002110000018500000122fb000000200054006f006f006c002000500072006f0070006500720074006900650073003203000002880000011d000002210000017afb000000100044006900730070006c006100790073010000003b00000108000000c700fffffffb0000002000730065006c0065006300740069006f006e00200062007500660066006500720200000138000000aa0000023a00000294fb00000014005700690064006500530074006500720065006f02000000e6000000d2000003ee0000030bfb0000000c004b0069006e0065006300740200000186000001060000030c00000261fb0000000c00430061006d00650072006101000001490000026b0000002800ffffff000000010000010f000002b4fc0200000003fb0000001e0054006f006f006c002000500072006f00700065007200740069006500730100000041000000780000000000000000fb0000000a00560069006500770073000000003b000002b4000000a000fffffffb0000001200530065006c0065006300740069006f006e010000025a000000b200000000000000000000000200000490000000a9fc0100000001fb0000000a00560069006500770073030000004e00000080000002e10000019700000003000006c00000003efc0100000002fb0000000800540069006d00650100000000000006c00000025300fffffffb0000000800540069006d00650100000000000004500000000000000000000004610000037900000004000000040000000800000008fc0000000100000002000000010000000a0054006f006f006c00730100000000ffffffff0000000000000000
  Selection:
    collapsed: false
  Time:
    collapsed: false
  Tool Properties:
    collapsed: false
  Views:
    collapsed: true
  Width: 1728
  X: 2560
  Y: 360<|MERGE_RESOLUTION|>--- conflicted
+++ resolved
@@ -102,11 +102,7 @@
       Enabled: true
       Name: MarkerArray
       Namespaces:
-<<<<<<< HEAD
-        {}
-=======
         "": true
->>>>>>> f7afa4e6
       Topic:
         Depth: 5
         Durability Policy: Volatile
