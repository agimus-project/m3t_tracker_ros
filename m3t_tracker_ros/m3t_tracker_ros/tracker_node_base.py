--- conflicted
+++ resolved
@@ -411,18 +411,14 @@
             depth2color_pose,
         )
 
-<<<<<<< HEAD
         tracked_objects.detections = [
             obj
             for i, obj in enumerate(tracked_objects.detections)
             if self._tracker.tracks_mask[i]
         ]
 
-        return update_detection_poses(tracked_objects, tracking_results, camera_header)
-=======
         new_header = Header(stamp=stamp_msg, frame_id=frame_id)
         return update_detection_poses(tracked_objects, tracking_results, new_header)
->>>>>>> ea5e78a0
 
     def _check_image_time_ok(self, *args) -> bool:
         """Checks timestamps of all detections to see if they are within time window
